--- conflicted
+++ resolved
@@ -27,10 +27,6 @@
 
 import argparse
 import logging
-<<<<<<< HEAD
-=======
-# import shutil
->>>>>>> 10310dc9
 
 from rich.logging import RichHandler
 
