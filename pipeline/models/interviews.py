"""
Interview model
"""

from pathlib import Path
from datetime import datetime
from typing import Optional, List
from enum import Enum

from pipeline.helpers import db


class InterviewType(Enum):
    """
    Enumerates the types of interviews.
    """

    ONSITE = "onsite"
    OFFSITE = "offsite"
    OPEN = "open"
    PSYCHS = "psychs"

    @staticmethod
    def init_table_query() -> List[str]:
        """
        Return the SQL query to create the 'interview_types' table.
        """
        create_sql_query = """
        CREATE TABLE IF NOT EXISTS interview_types (
            interview_type TEXT NOT NULL PRIMARY KEY
        );
        """

        populate_sql_query = f"""
        INSERT INTO interview_types (interview_type)
        VALUES
            ('{InterviewType.ONSITE.value}'),
            ('{InterviewType.OFFSITE.value}'),
            ('{InterviewType.OPEN.value}'),
            ('{InterviewType.PSYCHS.value}')
        ON CONFLICT (interview_type) DO NOTHING;
        """

        sql_queries: List[str] = [create_sql_query, populate_sql_query]

        return sql_queries

    @staticmethod
    def drop_table_query() -> str:
        """
        Return the SQL query to drop the 'interview_types' table.
        """
        sql_query = """
        DROP TABLE IF EXISTS interview_types;
        """

        return sql_query


class Interview:
    """
    Represents an interview.

    Attributes:
        interview_id (int): The interview ID.
        interview_name (str): The name of the interview.
        interview_path (Path): The path to the interview.
        interview_type (InterviewType): The type of interview.
        interview_datetime (datetime): The date and time of the interview.
        subject_id (str): The subject ID.
        study_id (str): The study ID.
    """

    def __init__(
        self,
        interview_name: str,
        interview_path: Path,
        interview_type: InterviewType,
        interview_datetime: datetime,
        subject_id: str,
        study_id: str,
        interview_id: Optional[int] = None,
    ):
        self.interview_id = interview_id
        self.interview_name = interview_name
        self.interview_path = interview_path
        self.interview_type = interview_type
        self.interview_datetime = interview_datetime
        self.subject_id = subject_id
        self.study_id = study_id

    def __str__(self):
        return f"Interview({self.subject_id}, {self.study_id}, {self.interview_name})"

    def __repr__(self):
        return self.__str__()

    @staticmethod
    def init_table_query() -> str:
        """
        Return the SQL query to create the 'interviews' table.
        """
        sql_query = """
        CREATE TABLE IF NOT EXISTS interviews (
            interview_id SERIAL PRIMARY KEY,
            interview_name TEXT NOT NULL,
            interview_path TEXT NOT NULL UNIQUE,
            interview_type TEXT NOT NULL REFERENCES interview_types (interview_type),
            interview_date TIMESTAMP NOT NULL,
            subject_id TEXT NOT NULL,
            study_id TEXT NOT NULL,
            FOREIGN KEY (subject_id, study_id) REFERENCES subjects (subject_id, study_id)
        );
        """

        return sql_query

    @staticmethod
    def post_init_queries() -> List[str]:
        """
        Return the SQL queries to add the 'is_primary ' column and
        unique constraint to the 'interviews' table.
        """
        queries: List[str] = []

        primary_column = (
            "ALTER TABLE interviews ADD COLUMN is_primary boolean DEFAULT false;"
        )
        unique_column = """
        CREATE UNIQUE INDEX idx_unique_primary_interview
        ON interviews(interview_name)
        WHERE is_primary = true;
        """
        create_view = """
        CREATE VIEW primary_interviews AS
        SELECT interview_name
        FROM interviews
        WHERE is_primary = true;
        """

        queries.append(primary_column)
        queries.append(unique_column)
        queries.append(create_view)

        return queries

    @staticmethod
<<<<<<< HEAD
    def drop_table_query() -> List[str]:
=======
    def drop_table_query() -> str:
>>>>>>> 540f02cb
        """
        Return the SQL query to drop the 'interviews' table.
        """
        view_sql_query = """
        DROP VIEW IF EXISTS primary_interviews;
        """

        table_sql_query = """
        DROP TABLE IF EXISTS interviews;
        """

        sql_queries: List[str] = [view_sql_query, table_sql_query]

        return sql_queries

    def to_sql(self):
        """
        Return the SQL query to insert the Interview object into the 'interviews' table.
        """
        i_name = db.santize_string(self.interview_name)
        i_path = db.santize_string(str(self.interview_path))
        i_type = db.santize_string(self.interview_type.value)
        i_date = db.santize_string(str(self.interview_datetime))
        s_id = db.santize_string(self.subject_id)
        st_id = db.santize_string(self.study_id)

        # Update on conflict
        sql_query = f"""
        INSERT INTO interviews (interview_name, interview_path, interview_type, interview_date, subject_id, study_id)
        VALUES ('{i_name}', '{i_path}', '{i_type}', '{i_date}', '{s_id}', '{st_id}')
        ON CONFLICT (interview_path) DO UPDATE
        SET interview_name = '{i_name}',
            interview_type = '{i_type}',
            interview_date = '{i_date}',
            subject_id = '{s_id}',
            study_id = '{st_id}'
        """

        return sql_query

    @staticmethod
    def get_interview_name(config_file: Path, interview_file: Path) -> Optional[str]:
        """
        Returns the Interview name associated with the file

        Args:
            config_file (Path): The path to the config file.
            interview_file (Path): The path to the interview file.

        Returns:
            Optional[str]: The name of the interview.
        """

        santiized_interview_file = db.santize_string(str(interview_file))

        query = f"""
        SELECT interview_name
        FROM interview_files
        INNER JOIN interviews USING (interview_path)
        WHERE interview_file = '{santiized_interview_file}';
        """

        result = db.fetch_record(config_file=config_file, query=query)

        return result<|MERGE_RESOLUTION|>--- conflicted
+++ resolved
@@ -145,11 +145,36 @@
         return queries
 
     @staticmethod
-<<<<<<< HEAD
+    def post_init_queries() -> List[str]:
+        """
+        Return the SQL queries to add the 'is_primary ' column and
+        unique constraint to the 'interviews' table.
+        """
+        queries: List[str] = []
+
+        primary_column = (
+            "ALTER TABLE interviews ADD COLUMN is_primary boolean DEFAULT false;"
+        )
+        unique_column = """
+        CREATE UNIQUE INDEX idx_unique_primary_interview
+        ON interviews(interview_name)
+        WHERE is_primary = true;
+        """
+        create_view = """
+        CREATE VIEW primary_interviews AS
+        SELECT interview_name
+        FROM interviews
+        WHERE is_primary = true;
+        """
+
+        queries.append(primary_column)
+        queries.append(unique_column)
+        queries.append(create_view)
+
+        return queries
+
+    @staticmethod
     def drop_table_query() -> List[str]:
-=======
-    def drop_table_query() -> str:
->>>>>>> 540f02cb
         """
         Return the SQL query to drop the 'interviews' table.
         """
