"""
Helper functions for fetching video files to decrypt.
"""

import logging
from pathlib import Path
from typing import List, Optional, Tuple, Callable

from pipeline.helpers import db, dpdash
from pipeline.models.decrypted_files import DecryptedFile

logger = logging.getLogger(__name__)


def get_file_to_decrypt(config_file: Path, study_id: str) -> Optional[Tuple[str, str, str]]:
    """
    Retrieves a file to decrypt from the database.

    Args:
        config_file (Path): The path to the config file.

    Returns:
        Optional[Tuple[str, str, str]]: A tuple containing the path to the file to decrypt,
            the interview type, and the interview name.
    """

    query = f"""
        SELECT interview_file, interview_type, interview_name
        FROM interview_files
        INNER JOIN interviews ON interview_files.interview_path = interviews.interview_path
        WHERE interviews.study_id = '{study_id}' AND
            interview_files.interview_file_tags LIKE '%%video%%' AND
            interview_files.interview_file NOT IN (
                SELECT source_path FROM decrypted_files
            )
        ORDER BY RANDOM()
        LIMIT 1
        """

    df = db.execute_sql(config_file=config_file, query=query)

    if df.empty:
        return None

    file_to_decrypt = df["interview_file"].iloc[0]
    interview_type = df["interview_type"].iloc[0]
    interview_name = df["interview_name"].iloc[0]

    return file_to_decrypt, interview_type, interview_name


def construct_dest_dir(
    encrypted_file_path: Path, interview_type: str, study_id: str, data_root: Path
) -> Path:
    """
    Constructs the destination directory for the decrypted file.

    Args:
        encrypted_file_path (str): The path to the encrypted file.
        study_id (str): The ID of the study.
        data_root (str): The root directory of the data.

    Returns:
        str: The destination directory for the decrypted file.
    """
    # Get PARTICIPANT_ID and INTERVIEW_NAME from osir_audio_video_file_path
    # INTERVIEW_NAME = encrypted_file_path.split("/")[-2]
    participant_id = str(encrypted_file_path).split("/")[-5]

    destination_dir = Path(
        data_root,
        "PROTECTED",
        study_id,
        participant_id,
        f"{interview_type}_interview",
        "processed",
        "decrypted",
    )

    if not destination_dir.exists():
        destination_dir.mkdir(parents=True)

    return Path(destination_dir)


def construct_dest_file_name(file_to_decrypt: Path, interview_name: str) -> str:
    """
    Constructs a dpdash compliant  destination file name for the decrypted file.

    Args:
        file_to_decrypt (str): The path to the file to decrypt.
        interview_name (str): The name of the interview.
    """
    suffixes = file_to_decrypt.suffixes
    if suffixes[-1] == ".lock":
        ext = file_to_decrypt.suffixes[-2]
    else:
        ext = file_to_decrypt.suffixes[-1]
    dp_dash_dict = dpdash.parse_dpdash_name(interview_name)
    dp_dash_dict["category"] = "audioVideo"

    dest_file_name = dpdash.get_dpdash_name_from_dict(dp_dash_dict)
    dest_file_name = f"{dest_file_name}{ext}"

    return dest_file_name


def reconstruct_dest_file_name(dest_file_name: str, suffix: str) -> str:
    """
    Adds a suffix to the destination file name.

    Handles the case where the destination file name already has a suffix.

    Args:
        dest_file_name (str): The destination file name.
        suffix (str): The suffix to add.
    """
    ext = dest_file_name.split(".")[-1]
    file_name = dest_file_name.split(".")[0]

    dp_dash_dict = dpdash.parse_dpdash_name(file_name)

    if dp_dash_dict["optional_tags"] is None:
        dp_dash_dict["optional_tags"] = []

    optional_tags: List[str] = dp_dash_dict["optional_tags"]  # type: ignore
    optional_tags.append(suffix)
    dp_dash_dict["optional_tags"] = optional_tags

    new_name = dpdash.get_dpdash_name_from_dict(dp_dash_dict)
    new_name = f"{new_name}.{ext}"

    return new_name


def log_decryption_request(
<<<<<<< HEAD
    config_file: Path, source_path, destination_path: Path, on_failure: Optional[Callable] = None
=======
    config_file: Path, source_path, destination_path: Path, requested_by: str
>>>>>>> bb0d138b
) -> None:
    """
    Logs the request to decrypt a file.

    Args:
        config_file (Path): The path to the configuration file.
        source_path (str): The path to the file before decryption.
        destination_path (str): The path to the file after decryption.
        requested_by (str): The name of the process requesting the decryption.

    Returns:
        None
    """

    suffix: int = 1
    while DecryptedFile.check_if_decrypted_file_exists(
        config_file=config_file, file_path=destination_path
    ):
        logger.warning(f"Decrypted file already exists: {destination_path}")
        logger.warning(f"Appending suffix: {suffix}")
        dest_file_name = destination_path.name
        dest_file_name = reconstruct_dest_file_name(dest_file_name, str(suffix))
        destination_path = Path(destination_path.parent, dest_file_name)
        logger.info(f"Saving to {destination_path}")

        suffix += 1

    decrypted_file = DecryptedFile(
        source_path=source_path,
        destination_path=destination_path,
        requested_by=requested_by,
    )

    query = decrypted_file.to_sql()

    db.execute_queries(config_file=config_file, queries=[query], on_failure=on_failure)<|MERGE_RESOLUTION|>--- conflicted
+++ resolved
@@ -134,11 +134,7 @@
 
 
 def log_decryption_request(
-<<<<<<< HEAD
-    config_file: Path, source_path, destination_path: Path, on_failure: Optional[Callable] = None
-=======
-    config_file: Path, source_path, destination_path: Path, requested_by: str
->>>>>>> bb0d138b
+    config_file: Path, source_path, destination_path: Path, requested_by: str, on_failure: Callable
 ) -> None:
     """
     Logs the request to decrypt a file.
