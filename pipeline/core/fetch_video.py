"""
Helper functions for fetching video files to decrypt.
"""

import logging
from pathlib import Path
from typing import List, Optional, Tuple, Callable

from pipeline.helpers import db, dpdash
from pipeline.models.decrypted_files import DecryptedFile

logger = logging.getLogger(__name__)


def get_file_to_decrypt(
    config_file: Path, study_id: str
) -> Optional[Tuple[str, str, str]]:
    """
    Retrieves a file to decrypt from the database.

    Args:
        config_file (Path): The path to the config file.

    Returns:
        Optional[Tuple[str, str, str]]: A tuple containing the path to the file to decrypt,
            the interview type, and the interview name.
    """

    query = f"""
<<<<<<< HEAD
        SELECT interview_file, interview_type, interview_name
        FROM interview_files
        INNER JOIN interviews ON interview_files.interview_path = interviews.interview_path
        WHERE interviews.study_id = '{study_id}' AND
            interviews.is_primary = TRUE AND
            interview_files.interview_file_tags LIKE '%%video%%' AND
            interview_files.interview_file NOT IN (
                SELECT source_path FROM decrypted_files
            ) AND interview_files.ignored = FALSE AND
            interviews.interview_type = 'open'
        ORDER BY RANDOM()
        LIMIT 1
        """
=======
    WITH DuplicatesCTE AS (
    SELECT
        interview_path
    FROM
        public.interview_files
    WHERE
        interview_file_tags = 'video'
    GROUP BY
        interview_path
    HAVING
        COUNT(interview_file) > 1
    ) SELECT interview_file, interview_type, interview_name
    FROM interview_files
    INNER JOIN interviews ON interview_files.interview_path = interviews.interview_path
    WHERE interviews.study_id = '{study_id}' AND
        interviews.is_primary = TRUE AND
        interview_files.interview_file_tags LIKE '%%video%%' AND
        interview_files.interview_file NOT IN (
            SELECT source_path FROM decrypted_files
        ) AND interview_files.ignored = FALSE AND
        interviews.interview_type = 'open' AND
        interview_files.interview_path NOT IN (
            SELECT interview_path FROM DuplicatesCTE
        )
    ORDER BY RANDOM()
    LIMIT 1
    """
>>>>>>> 58f074cb

    df = db.execute_sql(config_file=config_file, query=query)

    if df.empty:
        return None

    file_to_decrypt = df["interview_file"].iloc[0]
    interview_type = df["interview_type"].iloc[0]
    interview_name = df["interview_name"].iloc[0]

    return file_to_decrypt, interview_type, interview_name


def check_if_interview_has_duplicates(interview_name: str, config_file: Path) -> bool:
    """
    Checks if multiple interviews with the same name exist in the database.

    Args:
        interview_name (str): The name of the interview.
        config_file (Path): The path to the config file.

    Returns:
        bool: True if the interview has duplicates, False otherwise.
    """
    sql_query = f"""
    SELECT *
    FROM interviews
    WHERE interview_name IN (
        SELECT interview_name
        FROM interviews
        GROUP BY interview_name
        HAVING COUNT(*) > 1
    ) and interview_name = '{interview_name}';
    """

    df = db.execute_sql(config_file=config_file, query=sql_query)

    if df.empty:
        return False

    return True


# fetch_audio also points here
def construct_dest_dir(
    encrypted_file_path: Path, interview_type: str, study_id: str, data_root: Path
) -> Path:
    """
    Constructs the destination directory for the decrypted file.

    Args:
        encrypted_file_path (str): The path to the encrypted file.
        study_id (str): The ID of the study.
        data_root (str): The root directory of the data.

    Returns:
        str: The destination directory for the decrypted file.
    """
    # Get PARTICIPANT_ID and INTERVIEW_NAME from osir_audio_video_file_path
    # INTERVIEW_NAME = encrypted_file_path.split("/")[-2]
    participant_id = str(encrypted_file_path).split("/")[-5]

    destination_dir = Path(
        data_root,
        "PROTECTED",
        study_id,
        participant_id,
        f"{interview_type}_interview",
        "processed",
        "decrypted",
    )

    if not destination_dir.exists():
        destination_dir.mkdir(parents=True)

    return Path(destination_dir)


def construct_dest_file_name(file_to_decrypt: Path, interview_name: str) -> str:
    """
    Constructs a dpdash compliant  destination file name for the decrypted file.

    Args:
        file_to_decrypt (str): The path to the file to decrypt.
        interview_name (str): The name of the interview.
    """
    suffixes = file_to_decrypt.suffixes
    if suffixes[-1] == ".lock":
        ext = file_to_decrypt.suffixes[-2]
    else:
        ext = file_to_decrypt.suffixes[-1]
    dp_dash_dict = dpdash.parse_dpdash_name(interview_name)
    dp_dash_dict["category"] = "audioVideo"

    dest_file_name = dpdash.get_dpdash_name_from_dict(dp_dash_dict)
    dest_file_name = f"{dest_file_name}{ext}"

    return dest_file_name


def reconstruct_dest_file_name(dest_file_name: str, suffix: str) -> str:
    """
    Adds a suffix to the destination file name.

    Handles the case where the destination file name already has a suffix.

    Args:
        dest_file_name (str): The destination file name.
        suffix (str): The suffix to add.
    """
    ext = dest_file_name.split(".")[-1]
    file_name = dest_file_name.split(".")[0]

    dp_dash_dict = dpdash.parse_dpdash_name(file_name)

    if dp_dash_dict["optional_tags"] is None:
        dp_dash_dict["optional_tags"] = []

    optional_tags: List[str] = dp_dash_dict["optional_tags"]  # type: ignore
    optional_tags.append(suffix)
    dp_dash_dict["optional_tags"] = optional_tags

    new_name = dpdash.get_dpdash_name_from_dict(dp_dash_dict)
    new_name = f"{new_name}.{ext}"

    return new_name


def log_decryption_request(
    config_file: Path,
    source_path: Path,
    destination_path: Path,
    requested_by: str,
    on_failure: Callable,
) -> None:
    """
    Logs the request to decrypt a file.

    Args:
        config_file (Path): The path to the configuration file.
        source_path (str): The path to the file before decryption.
        destination_path (str): The path to the file after decryption.
        requested_by (str): The name of the process requesting the decryption.

    Returns:
        None
    """

    suffix: int = 1
    while DecryptedFile.check_if_decrypted_file_exists(
        config_file=config_file, file_path=destination_path
    ):
        logger.warning(f"Decrypted file already exists: {destination_path}")
        logger.warning(f"Appending suffix: {suffix}")
        dest_file_name = destination_path.name
        dest_file_name = reconstruct_dest_file_name(dest_file_name, str(suffix))
        destination_path = Path(destination_path.parent, dest_file_name)
        logger.info(f"Saving to {destination_path}")

        suffix += 1

    decrypted_file = DecryptedFile(
        source_path=source_path,
        destination_path=destination_path,
        requested_by=requested_by,
    )

    query = decrypted_file.to_sql()

    db.execute_queries(config_file=config_file, queries=[query], on_failure=on_failure)<|MERGE_RESOLUTION|>--- conflicted
+++ resolved
@@ -27,21 +27,6 @@
     """
 
     query = f"""
-<<<<<<< HEAD
-        SELECT interview_file, interview_type, interview_name
-        FROM interview_files
-        INNER JOIN interviews ON interview_files.interview_path = interviews.interview_path
-        WHERE interviews.study_id = '{study_id}' AND
-            interviews.is_primary = TRUE AND
-            interview_files.interview_file_tags LIKE '%%video%%' AND
-            interview_files.interview_file NOT IN (
-                SELECT source_path FROM decrypted_files
-            ) AND interview_files.ignored = FALSE AND
-            interviews.interview_type = 'open'
-        ORDER BY RANDOM()
-        LIMIT 1
-        """
-=======
     WITH DuplicatesCTE AS (
     SELECT
         interview_path
@@ -69,7 +54,6 @@
     ORDER BY RANDOM()
     LIMIT 1
     """
->>>>>>> 58f074cb
 
     df = db.execute_sql(config_file=config_file, query=query)
 
